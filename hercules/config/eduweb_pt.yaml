--- conflicted
+++ resolved
@@ -8,25 +8,17 @@
   learning_rate: 4e-4
   weight_decay: 0.1 
 
-<<<<<<< HEAD
   num_train_samples: 1e5 # number of eduweb samples used for training
   num_test_it: 200
   max_seq_len: 2048 # maximum sequence length of training samples
-=======
-  num_train_samples: 1e4 # number of eduweb samples used for training
-  num_test_it: 200
->>>>>>> 9a160e62
+
 
   train_task_name: "2k" # the maximal sequence length of the Babilong samples
   test_task_name: "2k"
   train_splits: ~ # Babilong splits used in training
   test_splits: "all" # Babilong splits used in testing
   eval_with_generate: true # whether to evaluate the model performance with `.generate()`
-<<<<<<< HEAD
   max_gen_tokens: 25 # maximum number of tokens generated for evaluation
-=======
-  max_gen_tokens: 50 # maximum number of tokens generated for evaluation
->>>>>>> 9a160e62
 
   save_final_model: false
   save_checkpoints_every: 1000 # frequency of model checkpoints
@@ -44,10 +36,9 @@
 
 memory_llama:
   llama_hf_path: "meta-llama/Llama-3.2-1B"
-<<<<<<< HEAD
   memory_layer_id: [1, 3, 5, 7, 9, 11, 13, 15] # the index of the layer to augment with a memory module
   use_lora: true
-
+  
 lora:
   lora_rank: 16        # The rank of the LoRA matrices.
   lora_alpha: 32       # The scaling factor for the LoRA weights.
@@ -59,8 +50,4 @@
     - "o_proj"
     - "gate_proj"
     - "down_proj"
-    - "up_proj"
-=======
-  trainable_blocks: [-1, -2]
-  memory_layer_id: -2 # the index of the layer to augment with a memory module
->>>>>>> 9a160e62
+    - "up_proj"